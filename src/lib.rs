--- conflicted
+++ resolved
@@ -44,12 +44,9 @@
 mod params;
 mod table;
 
-<<<<<<< HEAD
 #[cfg(feature = "ansi")]
 pub mod ansi;
-=======
 pub use params::{Params, ParamsIter};
->>>>>>> 8a0c57bb
 
 use definitions::{unpack, Action, State};
 
