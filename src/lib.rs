//! Parser for implementing virtual terminal emulators
//!
//! [`Parser`] is implemented according to [Paul Williams' ANSI parser
//! state machine]. The state machine doesn't assign meaning to the parsed data
//! and is thus not itself sufficient for writing a terminal emulator. Instead,
//! it is expected that an implementation of [`Perform`] is provided which does
//! something useful with the parsed data. The [`Parser`] handles the book
//! keeping, and the [`Perform`] gets to simply handle actions.
//!
//! # Examples
//!
//! For an example of using the [`Parser`] please see the examples folder. The example included
//! there simply logs all the actions [`Perform`] does. One quick thing to see it in action is to
//! pipe `vim` into it
//!
//! ```sh
//! cargo build --release --example parselog
//! vim | target/release/examples/parselog
//! ```
//!
//! Just type `:q` to exit.
//!
//! # Differences from original state machine description
//!
//! * UTF-8 Support for Input
//! * OSC Strings can be terminated by 0x07
//! * Only supports 7-bit codes. Some 8-bit codes are still supported, but they no longer work in
//!   all states.
//!
//! [`Parser`]: struct.Parser.html
//! [`Perform`]: trait.Perform.html
//! [Paul Williams' ANSI parser state machine]: https://vt100.net/emu/dec_ansi_parser
#![deny(clippy::all, clippy::if_not_else, clippy::enum_glob_use, clippy::wrong_pub_self_convention)]
#![cfg_attr(all(feature = "nightly", test), feature(test))]
#![cfg_attr(feature = "no_std", no_std)]

#[cfg(feature = "no_std")]
extern crate alloc;

use core::mem::MaybeUninit;

#[cfg(feature = "no_alloc")]
use arrayvec::ArrayVec;
#[cfg(all(not(feature = "no_alloc"), feature = "no_std"))]
use alloc::vec::Vec;
#[cfg(not(feature = "no_std"))]
use std::vec::Vec;

use utf8parse as utf8;

mod definitions;
mod params;
mod table;

#[cfg(feature = "ansi")]
pub mod ansi;
pub use params::{Params, ParamsIter};

use definitions::{unpack, Action, State};

const MAX_INTERMEDIATES: usize = 2;
const MAX_OSC_PARAMS: usize = 16;
#[cfg(any(feature = "no_std", test))]
const MAX_OSC_RAW: usize = 1024;

struct VtUtf8Receiver<'a, P: Perform>(&'a mut P, &'a mut State);

impl<'a, P: Perform> utf8::Receiver for VtUtf8Receiver<'a, P> {
    fn codepoint(&mut self, c: char) {
        self.0.print(c);
        *self.1 = State::Ground;
    }

    fn invalid_sequence(&mut self) {
        self.0.print('�');
        *self.1 = State::Ground;
    }
}

/// Parser for raw _VTE_ protocol which delegates actions to a [`Perform`]
///
/// [`Perform`]: trait.Perform.html
#[derive(Default)]
pub struct Parser {
    state: State,
    intermediates: [u8; MAX_INTERMEDIATES],
    intermediate_idx: usize,
    params: Params,
    param: u16,
    #[cfg(feature = "no_alloc")]
    osc_raw: ArrayVec<[u8; MAX_OSC_RAW]>,
    #[cfg(not(feature = "no_alloc"))]
    osc_raw: Vec<u8>,
    osc_params: [(usize, usize); MAX_OSC_PARAMS],
    osc_num_params: usize,
    ignoring: bool,
    utf8_parser: utf8::Parser,
}

impl Parser {
    /// Create a new Parser
    pub fn new() -> Parser {
        Parser::default()
    }

    #[inline]
    fn params(&self) -> &Params {
        &self.params
    }

    #[inline]
    fn intermediates(&self) -> &[u8] {
        &self.intermediates[..self.intermediate_idx]
    }

    /// Advance the parser state
    ///
    /// Requires a [`Perform`] in case `byte` triggers an action
    ///
    /// [`Perform`]: trait.Perform.html
    #[inline]
    pub fn advance<P: Perform>(&mut self, performer: &mut P, byte: u8) {
        // Utf8 characters are handled out-of-band.
        if let State::Utf8 = self.state {
            self.process_utf8(performer, byte);
            return;
        }

        // Handle state changes in the anywhere state before evaluating changes
        // for current state.
        let mut change = table::STATE_CHANGES[State::Anywhere as usize][byte as usize];

        if change == 0 {
            change = table::STATE_CHANGES[self.state as usize][byte as usize];
        }

        // Unpack into a state and action
        let (state, action) = unpack(change);

        self.perform_state_change(performer, state, action, byte);
    }

    #[inline]
    fn process_utf8<P>(&mut self, performer: &mut P, byte: u8)
    where
        P: Perform,
    {
        let mut receiver = VtUtf8Receiver(performer, &mut self.state);
        let utf8_parser = &mut self.utf8_parser;
        utf8_parser.advance(&mut receiver, byte);
    }

    #[inline]
    fn perform_state_change<P>(&mut self, performer: &mut P, state: State, action: Action, byte: u8)
    where
        P: Perform,
    {
        macro_rules! maybe_action {
            ($action:expr, $arg:expr) => {
                match $action {
                    Action::None => (),
                    action => {
                        self.perform_action(performer, action, $arg);
                    },
                }
            };
        }

        match state {
            State::Anywhere => {
                // Just run the action
                self.perform_action(performer, action, byte);
            },
            state => {
                match self.state {
                    State::DcsPassthrough => {
                        self.perform_action(performer, Action::Unhook, byte);
                    },
                    State::OscString => {
                        self.perform_action(performer, Action::OscEnd, byte);
                    },
                    _ => (),
                }

                maybe_action!(action, byte);

                match state {
                    State::CsiEntry | State::DcsEntry | State::Escape => {
                        self.perform_action(performer, Action::Clear, byte);
                    },
                    State::DcsPassthrough => {
                        self.perform_action(performer, Action::Hook, byte);
                    },
                    State::OscString => {
                        self.perform_action(performer, Action::OscStart, byte);
                    },
                    _ => (),
                }

                // Assume the new state
                self.state = state;
            },
        }
    }

    /// Separate method for osc_dispatch that borrows self as read-only
    ///
    /// The aliasing is needed here for multiple slices into self.osc_raw
    #[inline]
    fn osc_dispatch<P: Perform>(&self, performer: &mut P, byte: u8) {
        let mut slices: [MaybeUninit<&[u8]>; MAX_OSC_PARAMS] =
            unsafe { MaybeUninit::uninit().assume_init() };

        for (i, slice) in slices.iter_mut().enumerate().take(self.osc_num_params) {
            let indices = self.osc_params[i];
            *slice = MaybeUninit::new(&self.osc_raw[indices.0..indices.1]);
        }

        unsafe {
            let num_params = self.osc_num_params;
            let params = &slices[..num_params] as *const [MaybeUninit<&[u8]>] as *const [&[u8]];
            performer.osc_dispatch(&*params, byte == 0x07);
        }
    }

    #[inline]
    fn perform_action<P: Perform>(&mut self, performer: &mut P, action: Action, byte: u8) {
        match action {
            Action::Print => performer.print(byte as char),
            Action::Execute => performer.execute(byte),
            Action::Hook => {
                if self.params.is_full() {
                    self.ignoring = true;
                } else {
                    self.params.push(self.param);
                }

                performer.hook(self.params(), self.intermediates(), self.ignoring, byte as char);
            },
            Action::Put => performer.put(byte),
            Action::OscStart => {
                self.osc_raw.clear();
                self.osc_num_params = 0;
            },
            Action::OscPut => {
                #[cfg(feature = "no_alloc")]
                {
                    if self.osc_raw.is_full() {
                        return;
                    }
                }

                let idx = self.osc_raw.len();

                // Param separator
                if byte == b';' {
                    let param_idx = self.osc_num_params;
                    match param_idx {
                        // Only process up to MAX_OSC_PARAMS
                        MAX_OSC_PARAMS => return,

                        // First param is special - 0 to current byte index
                        0 => {
                            self.osc_params[param_idx] = (0, idx);
                        },

                        // All other params depend on previous indexing
                        _ => {
                            let prev = self.osc_params[param_idx - 1];
                            let begin = prev.1;
                            self.osc_params[param_idx] = (begin, idx);
                        },
                    }

                    self.osc_num_params += 1;
                } else {
                    self.osc_raw.push(byte);
                }
            },
            Action::OscEnd => {
                let param_idx = self.osc_num_params;
                let idx = self.osc_raw.len();

                match param_idx {
                    // Finish last parameter if not already maxed
                    MAX_OSC_PARAMS => (),

                    // First param is special - 0 to current byte index
                    0 => {
                        self.osc_params[param_idx] = (0, idx);
                        self.osc_num_params += 1;
                    },

                    // All other params depend on previous indexing
                    _ => {
                        let prev = self.osc_params[param_idx - 1];
                        let begin = prev.1;
                        self.osc_params[param_idx] = (begin, idx);
                        self.osc_num_params += 1;
                    },
                }
                self.osc_dispatch(performer, byte);
            },
            Action::Unhook => performer.unhook(),
            Action::CsiDispatch => {
                if self.params.is_full() {
                    self.ignoring = true;
                } else {
                    self.params.push(self.param);
                }

                performer.csi_dispatch(
                    self.params(),
                    self.intermediates(),
                    self.ignoring,
                    byte as char,
                );
            },
            Action::EscDispatch => {
                performer.esc_dispatch(self.intermediates(), self.ignoring, byte)
            },
            Action::Collect => {
                if self.intermediate_idx == MAX_INTERMEDIATES {
                    self.ignoring = true;
                } else {
                    self.intermediates[self.intermediate_idx] = byte;
                    self.intermediate_idx += 1;
                }
            },
            Action::Param => {
                if self.params.is_full() {
                    self.ignoring = true;
                    return;
                }

                if byte == b';' {
                    self.params.push(self.param);
                    self.param = 0;
                } else if byte == b':' {
                    self.params.extend(self.param);
                    self.param = 0;
                } else {
                    // Continue collecting bytes into param
                    self.param = self.param.saturating_mul(10);
                    self.param = self.param.saturating_add((byte - b'0') as u16);
                }
            },
            Action::Clear => {
                // Reset everything on ESC/CSI/DCS entry
                self.intermediate_idx = 0;
                self.ignoring = false;
                self.param = 0;

                self.params.clear();
            },
            Action::BeginUtf8 => self.process_utf8(performer, byte),
            Action::Ignore => (),
            Action::None => (),
        }
    }
}

/// Performs actions requested by the Parser
///
/// Actions in this case mean, for example, handling a CSI escape sequence describing cursor
/// movement, or simply printing characters to the screen.
///
/// The methods on this type correspond to actions described in
/// http://vt100.net/emu/dec_ansi_parser. I've done my best to describe them in
/// a useful way in my own words for completeness, but the site should be
/// referenced if something isn't clear. If the site disappears at some point in
/// the future, consider checking archive.org.
pub trait Perform {
    /// Draw a character to the screen and update states.
    fn print(&mut self, _c: char) {}

    /// Execute a C0 or C1 control function.
    fn execute(&mut self, _byte: u8) {}

    /// Invoked when a final character arrives in first part of device control string.
    ///
    /// The control function should be determined from the private marker, final character, and
    /// execute with a parameter list. A handler should be selected for remaining characters in the
    /// string; the handler function should subsequently be called by `put` for every character in
    /// the control string.
    ///
    /// The `ignore` flag indicates that more than two intermediates arrived and
    /// subsequent characters were ignored.
    fn hook(&mut self, _params: &Params, _intermediates: &[u8], _ignore: bool, _action: char) {}

    /// Pass bytes as part of a device control string to the handle chosen in `hook`. C0 controls
    /// will also be passed to the handler.
    fn put(&mut self, _byte: u8) {}

    /// Called when a device control string is terminated.
    ///
    /// The previously selected handler should be notified that the DCS has
    /// terminated.
    fn unhook(&mut self) {}

    /// Dispatch an operating system command.
    fn osc_dispatch(&mut self, _params: &[&[u8]], _bell_terminated: bool) {}

    /// A final character has arrived for a CSI sequence
    ///
    /// The `ignore` flag indicates that either more than two intermediates arrived
    /// or the number of parameters exceeded the maximum supported length,
    /// and subsequent characters were ignored.
    fn csi_dispatch(
        &mut self,
        _params: &Params,
        _intermediates: &[u8],
        _ignore: bool,
        _action: char,
    ) {
    }

    /// The final character of an escape sequence has arrived.
    ///
    /// The `ignore` flag indicates that more than two intermediates arrived and
    /// subsequent characters were ignored.
    fn esc_dispatch(&mut self, _intermediates: &[u8], _ignore: bool, _byte: u8) {}
}

#[cfg(all(test, feature = "no_std"))]
#[macro_use]
extern crate std;

#[cfg(test)]
mod tests {
    use super::*;

    use std::string::String;
    use std::vec::Vec;

    static OSC_BYTES: &[u8] = &[
        0x1b, 0x5d, // Begin OSC
        b'2', b';', b'j', b'w', b'i', b'l', b'm', b'@', b'j', b'w', b'i', b'l', b'm', b'-', b'd',
        b'e', b's', b'k', b':', b' ', b'~', b'/', b'c', b'o', b'd', b'e', b'/', b'a', b'l', b'a',
        b'c', b'r', b'i', b't', b't', b'y', 0x07, // End OSC
    ];

    #[derive(Default)]
    struct Dispatcher {
        dispatched: Vec<Sequence>,
    }

    #[derive(Debug, PartialEq, Eq)]
    enum Sequence {
        Osc(Vec<Vec<u8>>, bool),
        Csi(Vec<Vec<u16>>, Vec<u8>, bool, char),
        Esc(Vec<u8>, bool, u8),
        DcsHook(Vec<Vec<u16>>, Vec<u8>, bool, char),
        DcsPut(u8),
        DcsUnhook,
    }

    impl Perform for Dispatcher {
        fn osc_dispatch(&mut self, params: &[&[u8]], bell_terminated: bool) {
            let params = params.iter().map(|p| p.to_vec()).collect();
            self.dispatched.push(Sequence::Osc(params, bell_terminated));
        }

        fn csi_dispatch(&mut self, params: &Params, intermediates: &[u8], ignore: bool, c: char) {
            let params = params.iter().map(|subparam| subparam.to_vec()).collect();
            let intermediates = intermediates.to_vec();
            self.dispatched.push(Sequence::Csi(params, intermediates, ignore, c));
        }

        fn esc_dispatch(&mut self, intermediates: &[u8], ignore: bool, byte: u8) {
            let intermediates = intermediates.to_vec();
            self.dispatched.push(Sequence::Esc(intermediates, ignore, byte));
        }

        fn hook(&mut self, params: &Params, intermediates: &[u8], ignore: bool, c: char) {
            let params = params.iter().map(|subparam| subparam.to_vec()).collect();
            let intermediates = intermediates.to_vec();
            self.dispatched.push(Sequence::DcsHook(params, intermediates, ignore, c));
        }

        fn put(&mut self, byte: u8) {
            self.dispatched.push(Sequence::DcsPut(byte));
        }

        fn unhook(&mut self) {
            self.dispatched.push(Sequence::DcsUnhook);
        }
    }

    #[test]
    fn parse_osc() {
        let mut dispatcher = Dispatcher::default();
        let mut parser = Parser::new();

        for byte in OSC_BYTES {
            parser.advance(&mut dispatcher, *byte);
        }

        assert_eq!(dispatcher.dispatched.len(), 1);
        match &dispatcher.dispatched[0] {
            Sequence::Osc(params, _) => {
                assert_eq!(params.len(), 2);
                assert_eq!(params[0], &OSC_BYTES[2..3]);
                assert_eq!(params[1], &OSC_BYTES[4..(OSC_BYTES.len() - 1)]);
            },
            _ => panic!("expected osc sequence"),
        }
    }

    #[test]
    fn parse_empty_osc() {
        let mut dispatcher = Dispatcher::default();
        let mut parser = Parser::new();

        for byte in &[0x1b, 0x5d, 0x07] {
            parser.advance(&mut dispatcher, *byte);
        }

        assert_eq!(dispatcher.dispatched.len(), 1);
        match &dispatcher.dispatched[0] {
            Sequence::Osc(..) => (),
            _ => panic!("expected osc sequence"),
        }
    }

    #[test]
    fn parse_osc_max_params() {
        let params = std::iter::repeat(";").take(params::MAX_PARAMS + 1).collect::<String>();
        let input = format!("\x1b]{}\x1b", &params[..]).into_bytes();
        let mut dispatcher = Dispatcher::default();
        let mut parser = Parser::new();

        for byte in input {
            parser.advance(&mut dispatcher, byte);
        }

        assert_eq!(dispatcher.dispatched.len(), 1);
        match &dispatcher.dispatched[0] {
            Sequence::Osc(params, _) => {
                assert_eq!(params.len(), MAX_OSC_PARAMS);
                assert!(params.iter().all(Vec::is_empty));
            },
            _ => panic!("expected osc sequence"),
        }
    }

    #[test]
    fn osc_bell_terminated() {
        static INPUT: &[u8] = b"\x1b]11;ff/00/ff\x07";
        let mut dispatcher = Dispatcher::default();
        let mut parser = Parser::new();

        for byte in INPUT {
            parser.advance(&mut dispatcher, *byte);
        }

        assert_eq!(dispatcher.dispatched.len(), 1);
        match &dispatcher.dispatched[0] {
            Sequence::Osc(_, true) => (),
            _ => panic!("expected osc with bell terminator"),
        }
    }

    #[test]
    fn osc_c0_st_terminated() {
        static INPUT: &[u8] = b"\x1b]11;ff/00/ff\x1b\\";
        let mut dispatcher = Dispatcher::default();
        let mut parser = Parser::new();

        for byte in INPUT {
            parser.advance(&mut dispatcher, *byte);
        }

        assert_eq!(dispatcher.dispatched.len(), 2);
        match &dispatcher.dispatched[0] {
            Sequence::Osc(_, false) => (),
            _ => panic!("expected osc with ST terminator"),
        }
    }

    #[test]
    fn parse_osc_with_utf8_arguments() {
        static INPUT: &[u8] = &[
            0x0d, 0x1b, 0x5d, 0x32, 0x3b, 0x65, 0x63, 0x68, 0x6f, 0x20, 0x27, 0xc2, 0xaf, 0x5c,
            0x5f, 0x28, 0xe3, 0x83, 0x84, 0x29, 0x5f, 0x2f, 0xc2, 0xaf, 0x27, 0x20, 0x26, 0x26,
            0x20, 0x73, 0x6c, 0x65, 0x65, 0x70, 0x20, 0x31, 0x07,
        ];
        let mut dispatcher = Dispatcher::default();
        let mut parser = Parser::new();

        for byte in INPUT {
            parser.advance(&mut dispatcher, *byte);
        }

        assert_eq!(dispatcher.dispatched.len(), 1);
        match &dispatcher.dispatched[0] {
            Sequence::Osc(params, _) => {
                assert_eq!(params[0], &[b'2']);
                assert_eq!(params[1], &INPUT[5..(INPUT.len() - 1)]);
            },
            _ => panic!("expected osc sequence"),
        }
    }

    #[test]
    fn osc_containing_string_terminator() {
        static INPUT: &[u8] = b"\x1b]2;\xe6\x9c\xab\x1b\\";
        let mut dispatcher = Dispatcher::default();
        let mut parser = Parser::new();

        for byte in INPUT {
            parser.advance(&mut dispatcher, *byte);
        }

        assert_eq!(dispatcher.dispatched.len(), 2);
        match &dispatcher.dispatched[0] {
            Sequence::Osc(params, _) => {
                assert_eq!(params[1], &INPUT[4..(INPUT.len() - 2)]);
            },
            _ => panic!("expected osc sequence"),
        }
    }

    #[test]
    fn exceed_max_buffer_size() {
        static NUM_BYTES: usize = MAX_OSC_RAW + 100;
        static INPUT_START: &[u8] = &[0x1b, b']', b'5', b'2', b';', b's'];
        static INPUT_END: &[u8] = &[b'\x07'];

        let mut dispatcher = Dispatcher::default();
        let mut parser = Parser::new();

        // Create valid OSC escape
        for byte in INPUT_START {
            parser.advance(&mut dispatcher, *byte);
        }

        // Exceed max buffer size
        for _ in 0..NUM_BYTES {
            parser.advance(&mut dispatcher, b'a');
        }

        // Terminate escape for dispatch
        for byte in INPUT_END {
            parser.advance(&mut dispatcher, *byte);
        }

        assert_eq!(dispatcher.dispatched.len(), 1);
        match &dispatcher.dispatched[0] {
            Sequence::Osc(params, _) => {
                assert_eq!(params.len(), 2);
                assert_eq!(params[0], b"52");

                #[cfg(not(feature = "no_std"))]
                assert_eq!(params[1].len(), NUM_BYTES + INPUT_END.len());

                #[cfg(feature = "no_std")]
                assert_eq!(params[1].len(), MAX_OSC_RAW - params[0].len());
            },
            _ => panic!("expected osc sequence"),
        }
    }

    #[test]
    fn parse_csi_max_params() {
        // This will build a list of repeating '1;'s
        // The length is MAX_PARAMS - 1 because the last semicolon is interpreted
        // as an implicit zero, making the total number of parameters MAX_PARAMS
        let params = std::iter::repeat("1;").take(params::MAX_PARAMS - 1).collect::<String>();
        let input = format!("\x1b[{}p", &params[..]).into_bytes();

        let mut dispatcher = Dispatcher::default();
        let mut parser = Parser::new();

        for byte in input {
            parser.advance(&mut dispatcher, byte);
        }

        assert_eq!(dispatcher.dispatched.len(), 1);
        match &dispatcher.dispatched[0] {
            Sequence::Csi(params, _, ignore, _) => {
                assert_eq!(params.len(), params::MAX_PARAMS);
                assert!(!ignore);
            },
            _ => panic!("expected csi sequence"),
        }
    }

    #[test]
    fn parse_csi_params_ignore_long_params() {
        // This will build a list of repeating '1;'s
        // The length is MAX_PARAMS because the last semicolon is interpreted
        // as an implicit zero, making the total number of parameters MAX_PARAMS + 1
        let params = std::iter::repeat("1;").take(params::MAX_PARAMS).collect::<String>();
        let input = format!("\x1b[{}p", &params[..]).into_bytes();

        let mut dispatcher = Dispatcher::default();
        let mut parser = Parser::new();

        for byte in input {
            parser.advance(&mut dispatcher, byte);
        }

        assert_eq!(dispatcher.dispatched.len(), 1);
        match &dispatcher.dispatched[0] {
            Sequence::Csi(params, _, ignore, _) => {
                assert_eq!(params.len(), params::MAX_PARAMS);
                assert!(ignore);
            },
            _ => panic!("expected csi sequence"),
        }
    }

    #[test]
    fn parse_csi_params_trailing_semicolon() {
        let mut dispatcher = Dispatcher::default();
        let mut parser = Parser::new();

        for byte in b"\x1b[4;m" {
            parser.advance(&mut dispatcher, *byte);
        }

        assert_eq!(dispatcher.dispatched.len(), 1);
        match &dispatcher.dispatched[0] {
            Sequence::Csi(params, ..) => assert_eq!(params, &[[4], [0]]),
            _ => panic!("expected csi sequence"),
        }
    }

    #[test]
    fn parse_csi_params_leading_semicolon() {
        // Create dispatcher and check state
        let mut dispatcher = Dispatcher::default();
        let mut parser = Parser::new();

        for byte in b"\x1b[;4m" {
            parser.advance(&mut dispatcher, *byte);
        }

        assert_eq!(dispatcher.dispatched.len(), 1);
        match &dispatcher.dispatched[0] {
            Sequence::Csi(params, ..) => assert_eq!(params, &[[0], [4]]),
            _ => panic!("expected csi sequence"),
        }
    }

    #[test]
    fn parse_long_csi_param() {
        // The important part is the parameter, which is (i64::MAX + 1)
        static INPUT: &[u8] = b"\x1b[9223372036854775808m";
        let mut dispatcher = Dispatcher::default();
        let mut parser = Parser::new();

        for byte in INPUT {
            parser.advance(&mut dispatcher, *byte);
        }

        assert_eq!(dispatcher.dispatched.len(), 1);
        match &dispatcher.dispatched[0] {
            Sequence::Csi(params, ..) => assert_eq!(params, &[[std::u16::MAX as u16]]),
            _ => panic!("expected csi sequence"),
        }
    }

    #[test]
    fn csi_reset() {
        static INPUT: &[u8] = b"\x1b[3;1\x1b[?1049h";
        let mut dispatcher = Dispatcher::default();
        let mut parser = Parser::new();

        for byte in INPUT {
            parser.advance(&mut dispatcher, *byte);
        }

        assert_eq!(dispatcher.dispatched.len(), 1);
        match &dispatcher.dispatched[0] {
            Sequence::Csi(params, intermediates, ignore, _) => {
                assert_eq!(intermediates, &[b'?']);
                assert_eq!(params, &[[1049]]);
                assert!(!ignore);
            },
            _ => panic!("expected csi sequence"),
        }
    }

    #[test]
    fn csi_subparameters() {
        static INPUT: &[u8] = b"\x1b[38:2:255:0:255;1m";
        let mut dispatcher = Dispatcher::default();
        let mut parser = Parser::new();

        for byte in INPUT {
            parser.advance(&mut dispatcher, *byte);
        }

        assert_eq!(dispatcher.dispatched.len(), 1);
        match &dispatcher.dispatched[0] {
            Sequence::Csi(params, intermediates, ignore, _) => {
                assert_eq!(params, &[vec![38, 2, 255, 0, 255], vec![1]]);
                assert_eq!(intermediates, &[]);
                assert!(!ignore);
            },
            _ => panic!("expected csi sequence"),
        }
    }

    #[test]
    fn parse_dcs_max_params() {
        let params = std::iter::repeat("1;").take(params::MAX_PARAMS + 1).collect::<String>();
        let input = format!("\x1bP{}p", &params[..]).into_bytes();
        let mut dispatcher = Dispatcher::default();
        let mut parser = Parser::new();

        for byte in input {
            parser.advance(&mut dispatcher, byte);
        }

        assert_eq!(dispatcher.dispatched.len(), 1);
        match &dispatcher.dispatched[0] {
            Sequence::DcsHook(params, _, ignore, _) => {
                assert_eq!(params.len(), params::MAX_PARAMS);
                assert!(params.iter().all(|param| param == &[1]));
                assert!(ignore);
            },
            _ => panic!("expected dcs sequence"),
        }
    }

    #[test]
    fn dcs_reset() {
        static INPUT: &[u8] = b"\x1b[3;1\x1bP1$tx\x9c";
        let mut dispatcher = Dispatcher::default();
        let mut parser = Parser::new();

        for byte in INPUT {
            parser.advance(&mut dispatcher, *byte);
        }

        assert_eq!(dispatcher.dispatched.len(), 3);
        match &dispatcher.dispatched[0] {
            Sequence::DcsHook(params, intermediates, ignore, _) => {
                assert_eq!(intermediates, &[b'$']);
                assert_eq!(params, &[[1]]);
                assert!(!ignore);
            },
            _ => panic!("expected dcs sequence"),
        }
        assert_eq!(dispatcher.dispatched[1], Sequence::DcsPut(b'x'));
        assert_eq!(dispatcher.dispatched[2], Sequence::DcsUnhook);
    }

    #[test]
    fn parse_dcs() {
        static INPUT: &[u8] = b"\x1bP0;1|17/ab\x9c";
        let mut dispatcher = Dispatcher::default();
        let mut parser = Parser::new();

        for byte in INPUT {
            parser.advance(&mut dispatcher, *byte);
        }

        assert_eq!(dispatcher.dispatched.len(), 7);
        match &dispatcher.dispatched[0] {
            Sequence::DcsHook(params, _, _, c) => {
                assert_eq!(params, &[[0], [1]]);
                assert_eq!(c, &'|');
            },
            _ => panic!("expected dcs sequence"),
        }
        for (i, byte) in b"17/ab".iter().enumerate() {
            assert_eq!(dispatcher.dispatched[1 + i], Sequence::DcsPut(*byte));
        }
        assert_eq!(dispatcher.dispatched[6], Sequence::DcsUnhook);
    }

    #[test]
    fn intermediate_reset_on_dcs_exit() {
        static INPUT: &[u8] = b"\x1bP=1sZZZ\x1b+\x5c";
        let mut dispatcher = Dispatcher::default();
        let mut parser = Parser::new();

        for byte in INPUT {
            parser.advance(&mut dispatcher, *byte);
        }

        assert_eq!(dispatcher.dispatched.len(), 6);
        match &dispatcher.dispatched[5] {
            Sequence::Esc(intermediates, ..) => assert_eq!(intermediates, &[b'+']),
            _ => panic!("expected esc sequence"),
        }
    }

    #[test]
    fn esc_reset() {
        static INPUT: &[u8] = b"\x1b[3;1\x1b(A";
        let mut dispatcher = Dispatcher::default();
        let mut parser = Parser::new();

        for byte in INPUT {
            parser.advance(&mut dispatcher, *byte);
        }

        assert_eq!(dispatcher.dispatched.len(), 1);
        match &dispatcher.dispatched[0] {
            Sequence::Esc(intermediates, ignore, byte) => {
                assert_eq!(intermediates, &[b'(']);
                assert_eq!(*byte, b'A');
                assert!(!ignore);
            },
            _ => panic!("expected esc sequence"),
        }
<<<<<<< HEAD

        assert!(dispatcher.dispatched_osc);

        assert_eq!(dispatcher.params.len(), 2);
        assert_eq!(dispatcher.params[0], b"52");

        #[cfg(not(feature = "no_alloc"))]
        assert_eq!(dispatcher.params[1].len(), NUM_BYTES + INPUT_END.len());

        #[cfg(feature = "no_alloc")]
        assert_eq!(dispatcher.params[1].len(), MAX_OSC_RAW - dispatcher.params[0].len());
=======
>>>>>>> fe1022f6
    }
}

#[cfg(all(feature = "nightly", test))]
mod bench {
    extern crate std;
    extern crate test;

    use super::*;

    use test::{black_box, Bencher};

    static VTE_DEMO: &[u8] = include_bytes!("../tests/demo.vte");

    struct BenchDispatcher;
    impl Perform for BenchDispatcher {
        fn print(&mut self, c: char) {
            black_box(c);
        }

        fn execute(&mut self, byte: u8) {
            black_box(byte);
        }

        fn hook(&mut self, params: &Params, intermediates: &[u8], ignore: bool, c: char) {
            black_box((params, intermediates, ignore, c));
        }

        fn put(&mut self, byte: u8) {
            black_box(byte);
        }

        fn osc_dispatch(&mut self, params: &[&[u8]], bell_terminated: bool) {
            black_box((params, bell_terminated));
        }

        fn csi_dispatch(&mut self, params: &Params, intermediates: &[u8], ignore: bool, c: char) {
            black_box((params, intermediates, ignore, c));
        }

        fn esc_dispatch(&mut self, intermediates: &[u8], ignore: bool, byte: u8) {
            black_box((intermediates, ignore, byte));
        }
    }

    #[bench]
    fn testfile(b: &mut Bencher) {
        b.iter(|| {
            let mut dispatcher = BenchDispatcher;
            let mut parser = Parser::new();

            for byte in VTE_DEMO {
                parser.advance(&mut dispatcher, *byte);
            }
        });
    }

    #[bench]
    fn state_changes(b: &mut Bencher) {
        let input = b"\x1b]2;X\x1b\\ \x1b[0m \x1bP0@\x1b\\";
        b.iter(|| {
            let mut dispatcher = BenchDispatcher;
            let mut parser = Parser::new();

            for _ in 0..1_000 {
                for byte in input {
                    parser.advance(&mut dispatcher, *byte);
                }
            }
        });
    }
}<|MERGE_RESOLUTION|>--- conflicted
+++ resolved
@@ -909,20 +909,6 @@
             },
             _ => panic!("expected esc sequence"),
         }
-<<<<<<< HEAD
-
-        assert!(dispatcher.dispatched_osc);
-
-        assert_eq!(dispatcher.params.len(), 2);
-        assert_eq!(dispatcher.params[0], b"52");
-
-        #[cfg(not(feature = "no_alloc"))]
-        assert_eq!(dispatcher.params[1].len(), NUM_BYTES + INPUT_END.len());
-
-        #[cfg(feature = "no_alloc")]
-        assert_eq!(dispatcher.params[1].len(), MAX_OSC_RAW - dispatcher.params[0].len());
-=======
->>>>>>> fe1022f6
     }
 }
 
